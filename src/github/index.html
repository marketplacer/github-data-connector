--- conflicted
+++ resolved
@@ -20,37 +20,6 @@
     <div class="mdl-layout mdl-js-layout" data-upgraded=",MaterialLayout">
         <main class="mdl-layout__content mdl-color--grey-100">
             <div class="mdl-grid demo-content">
-<<<<<<< HEAD
-                <div class="mdl-card mdl-shadow--2dp mdl-cell mdl-cell--12-col mdl-cell--12-col-tablet mdl-cell--12-col-desktop">
-                    <div class="mdl-card__title mdl-card--expand mdl-color--blue-900 mdl-color-text--white">
-                        <h4 class="mdl-card__title-text">GitHub Web Data Connector</h4>
-                    </div>
-                    <div class="mdl-grid mdl-color-text--grey-700 anonymous">
-                        <input id="authenticate" type="submit" value="Authenticate" class="mdl-button mdl-js-button mdl-button--colored mdl-button--raised mdl-js-ripple-effect" />
-                    </div>
-                    <div class="mdl-grid mdl-color-text--grey-700 authenticated">
-                        <form>
-                            <div class="search-options mdl-cell mdl-cell--6-col mdl-cell--6-col-phone mdl-cell--6-col-tablet mdl-cell--6-col-desktop">
-                                <h6>Data Type</h6>
-                                <ul>
-                                    <li>
-                                        <label class="mdl-radio mdl-js-radio" for="data-type-issues">
-                                            <input type="radio" id="data-type-issues" class="mdl-radio__button" name="dataType" value="issues" checked />
-                                            <span class="mdl-radio__label">Issues</span>
-                                        </label>
-                                    </li>
-                                    <li>
-                                        <label class="mdl-radio mdl-js-radio" for="data-type-pr">
-                                            <input type="radio" id="data-type-pr" class="mdl-radio__button" name="dataType" value="pulls" />
-                                            <span class="mdl-radio__label">Pull Requests</span>
-                                        </label>
-                                    </li>
-                                </ul>
-                                <h6>Query</h6>
-                                <div class="mdl-textfield mdl-textfield--full-width mdl-js-textfield mdl-textfield--floating-label">
-                                    <input class="mdl-textfield__input" type="text" name="query" id="query"/>
-                                    <label class="mdl-textfield__label" for="query">Query</label>
-=======
                 <!-- Anonymous content -->
                 <div class="anonymous github-wdc-card mdl-card mdl-shadow--2dp mdl-cell mdl-cell--12-col mdl-cell--12-col-tablet mdl-cell--12-col-desktop">
                     <a href="https://github.com/tableau-mkt/github-data-connector" class="mdl-card__title mdl-card--expand mdl-color--blue-900 mdl-color-text--white">
@@ -115,7 +84,6 @@
                                         member repositories, and organization repositories:</em>
                                     </p>
                                     <pre><code>search/issues?q=state:open+type:issue</code></pre>
->>>>>>> 1b0f2e94
                                 </div>
                                 <div id="help-pulls" style="display:none;">
                                     <p>Get all pull requests in a repository:</p>
@@ -123,8 +91,8 @@
                                 </div>
                                 <em>More information can be found on <a href="https://developer.github.com/v3">Github</a>.</em>
                             </div>
-                        </form>
-                    </div>
+                        </div>
+                    </form>
                 </div>
             </div>
         </main>
